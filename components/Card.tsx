--- conflicted
+++ resolved
@@ -1,14 +1,10 @@
 import { emojify } from '@twuni/emojify';
-<<<<<<< HEAD
-import { GoStar, GoRepoForked, GoIssueOpened } from 'react-icons/go';
-=======
 import {
   GoStar,
   GoRepoForked,
   GoAlertFill,
   GoIssueOpened
 } from 'react-icons/go';
->>>>>>> 9d67f54d
 import { RepoItem } from 'types';
 import { useSetAtom } from 'jotai';
 import { repoAtom } from 'utils/state/repoAtom';

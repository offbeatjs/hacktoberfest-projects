import Link from 'next/link';

const languages = [
  'JavaScript',
  'Python',
  'HTML',
  'Java',
  'PHP',
  'Vue',
  'C++',
  'TypeScript',
  'Go',
  'CSS',
  'C',
<<<<<<< HEAD
  'Ruby',
  'rust'
=======
  'R',
  'Ruby',
  'CSharp',
  'Shell',
  'GDScript'
>>>>>>> 7895d269
];

const Hero = () => {
  return (
    <div
      className="min-h-screen hero"
      style={{
        backgroundImage:
          'url("https://hacktoberfest.digitalocean.com/_nuxt/img/logo-hacktoberfest-full.f42e3b1.svg")',
        backgroundRepeat: 'no-repeat',
        backgroundSize: '80%'
      }}
    >
      <div className="hero-overlay bg-opacity-60"></div>
      <div className="text-center hero-content">
        <div className="max-w-md">
          <h1 className="mb-5 text-5xl font-bold">Select your language</h1>
          <p className="mb-5">
            Select the programming language you would like to find repositories
            for.
          </p>
          {languages.map(language => (
            <Link key={language} href={`/repos/${language.toLowerCase()}`}>
              <a>
                <button className="m-2 btn btn-lg btn-primary">
                  {language}
                </button>
              </a>
            </Link>
          ))}
          <a href="https://github.com/max-programming/hacktoberfest-projects/">
            <button className="m-2 btn btn-lg btn-accent">
              Add another language
            </button>
          </a>
        </div>
      </div>
    </div>
  );
};

export default Hero;<|MERGE_RESOLUTION|>--- conflicted
+++ resolved
@@ -12,16 +12,12 @@
   'Go',
   'CSS',
   'C',
-<<<<<<< HEAD
-  'Ruby',
-  'rust'
-=======
   'R',
   'Ruby',
   'CSharp',
   'Shell',
-  'GDScript'
->>>>>>> 7895d269
+  'GDScript',
+  'Rust'
 ];
 
 const Hero = () => {

--- conflicted
+++ resolved
@@ -27,16 +27,12 @@
           {mainLanguages.map(language => (
             <Link key={language} href={`/repos/${language.toLowerCase()}`}>
               <a>
-<<<<<<< HEAD
                 <motion.button
                   initial={{ scale: 0.2 }}
                   animate={{ scale: 1 }}
                   transition={{ duration: 0.3 }}
                   className="m-2 bg-primary hover:bg-hero-button-hover border-0 btn btn-lg"
                 >
-=======
-                <button className="m-2 border-0 bg-primary hover:bg-hero-button-hover btn btn-lg">
->>>>>>> 7d63da40
                   {language}
                 </motion.button>
               </a>

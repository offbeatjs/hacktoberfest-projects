import Image from 'next/image';
import Link from 'next/link';
import { useRouter } from 'next/router';

import { IoLogoGithub } from 'react-icons/io';
import { BsPeopleFill } from 'react-icons/bs';

import Search, { SearchProps } from './Search';


const SearchBar = (props: SearchProps) => {
  const router = useRouter();

  return (router.pathname === '/repos/[language]' && (
      <Search {...props} />
    )
  )
}

function Header() {
  return (
<<<<<<< HEAD
    <header className="border-b-[0.5px] border-dashed border-b-2023-manga-3 mb-5">
      <div className="container mx-auto px-4 py-2">
        <div className="justify-between shadow-lg navbar">
          <Link href="/">
            <img src="/hacktoberfest.svg" alt="Hacktoberfest" className="h-12 w-auto sm:h-auto" />
          </Link>

          <SearchBar searchBarWrapperStyles="hidden sm:inline-flex flex-1 max-w-md px-6" />

          <div className="flex-none">
            <Link
              href="/contributors"
              className="btn btn-square btn-ghost umami--click--contributors-button"
            >
              <BsPeopleFill size="1.5rem" title="Contributors" />
            </Link>

            <a
              href="https://github.com/max-programming/hacktoberfest-projects"
              target="_blank"
              rel="noreferrer"
              className="btn btn-square btn-ghost umami--click--github-button"
            >
              <IoLogoGithub size="1.5rem" title="GitHub" />
            </a>
          </div>
        </div>          

        <SearchBar searchBarWrapperStyles="sm:hidden px-2 mb-3" />
=======
    <div className="border-b-[0.5px] border-dashed border-b-2023-manga-3 flex justify-center mb-5">
      <div className="justify-between px-2 mb-2 ml-1.5 w-3/4 shadow-lg navbar rounded-box">
        <Link href="/">
          <img src="/hacktoberfest.svg" alt="Hacktoberfest" />
        </Link>
        {router.pathname === '/repos/[language]' && (
          <div className="justify-center flex-1">
            <Search />
          </div>
        )}
        <div className="flex-none">
          <Link
            href="/contributors"
            className="btn btn-square btn-ghost umami--click--contributors-button"
          >
            <BsPeopleFill size="1.5rem" color='white' title="Contributors" />
          </Link>
          <a
            href="https://github.com/max-programming/hacktoberfest-projects"
            target="_blank"
            rel="noreferrer"
            className="btn btn-square btn-ghost umami--click--github-button"
          >
            <IoLogoGithub size="1.5rem" color='white' title="GitHub" />
          </a>
        </div>
>>>>>>> 81fb0cfb
      </div>
    </header>
  );
}

export default Header;<|MERGE_RESOLUTION|>--- conflicted
+++ resolved
@@ -19,7 +19,6 @@
 
 function Header() {
   return (
-<<<<<<< HEAD
     <header className="border-b-[0.5px] border-dashed border-b-2023-manga-3 mb-5">
       <div className="container mx-auto px-4 py-2">
         <div className="justify-between shadow-lg navbar">
@@ -34,7 +33,7 @@
               href="/contributors"
               className="btn btn-square btn-ghost umami--click--contributors-button"
             >
-              <BsPeopleFill size="1.5rem" title="Contributors" />
+              <BsPeopleFill size="1.5rem" color='white' title="Contributors" />
             </Link>
 
             <a
@@ -49,34 +48,6 @@
         </div>          
 
         <SearchBar searchBarWrapperStyles="sm:hidden px-2 mb-3" />
-=======
-    <div className="border-b-[0.5px] border-dashed border-b-2023-manga-3 flex justify-center mb-5">
-      <div className="justify-between px-2 mb-2 ml-1.5 w-3/4 shadow-lg navbar rounded-box">
-        <Link href="/">
-          <img src="/hacktoberfest.svg" alt="Hacktoberfest" />
-        </Link>
-        {router.pathname === '/repos/[language]' && (
-          <div className="justify-center flex-1">
-            <Search />
-          </div>
-        )}
-        <div className="flex-none">
-          <Link
-            href="/contributors"
-            className="btn btn-square btn-ghost umami--click--contributors-button"
-          >
-            <BsPeopleFill size="1.5rem" color='white' title="Contributors" />
-          </Link>
-          <a
-            href="https://github.com/max-programming/hacktoberfest-projects"
-            target="_blank"
-            rel="noreferrer"
-            className="btn btn-square btn-ghost umami--click--github-button"
-          >
-            <IoLogoGithub size="1.5rem" color='white' title="GitHub" />
-          </a>
-        </div>
->>>>>>> 81fb0cfb
       </div>
     </header>
   );

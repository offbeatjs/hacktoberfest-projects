--- conflicted
+++ resolved
@@ -23,7 +23,6 @@
   };
 
   return (
-<<<<<<< HEAD
     <div className={searchBarWrapperStyles}>
       <form
         className="w-full mx-auto m-2 form-control"
@@ -32,7 +31,7 @@
         <div className="relative">
           <input
             placeholder="Search"
-            className="w-full pr-16 input input-bordered border-2023-bavarian-gold-2 focus:outline-2023-bavarian-gold-2 bg-transparent"
+            className="w-full text-neutral-100 pr-16 input input-bordered border-2023-bavarian-gold-2 focus:outline-2023-bavarian-gold-2 bg-transparent"
             type="text"
             {...register('searchQuery', { required: true })}
           />
@@ -46,27 +45,5 @@
         </div>
       </form>
     </div>
-=======
-    <form
-      className="w-full m-2 lg:w-2/4 form-control"
-      onSubmit={handleSubmit(onSubmit)}
-    >
-      <div className="relative">
-        <input
-          placeholder="Search"
-          className="w-full text-neutral-100 pr-16 input input-bordered border-2023-bavarian-gold-2 focus:outline-2023-bavarian-gold-2 bg-transparent"
-          type="text"
-          {...register('searchQuery', { required: true })}
-        />
-        <button
-          className="absolute top-0 right-0 rounded-l-none btn btn-ghost"
-          type="button"
-          onClick={() => reset()}
-        >
-          <GoX />
-        </button>
-      </div>
-    </form>
->>>>>>> 81fb0cfb
   );
 }
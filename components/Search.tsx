--- conflicted
+++ resolved
@@ -43,11 +43,7 @@
             type="button"
             onClick={() => reset()}
           >
-<<<<<<< HEAD
-            <GoX color='white'/>
-=======
             <GoX color="lightgrey" />
->>>>>>> 85366873
           </button>
         </div>
       </form>

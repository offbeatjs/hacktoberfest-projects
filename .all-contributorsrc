{
  "files": [
    "README.md"
  ],
  "imageSize": 100,
  "commit": false,
  "contributors": [
    {
      "login": "max-programming",
      "name": "Max Programming",
      "avatar_url": "https://avatars.githubusercontent.com/u/51731966?v=4",
      "profile": "https://usmans.me",
      "contributions": [
        "code"
      ]
    },
    {
      "login": "janaSunrise",
      "name": "Sunrit Jana",
      "avatar_url": "https://avatars.githubusercontent.com/u/56873669?v=4",
      "profile": "https://sunritjana.now.sh",
      "contributions": [
        "code"
      ]
    },
    {
      "login": "geeknees",
      "name": "Masumi Kawasaki",
      "avatar_url": "https://avatars.githubusercontent.com/u/701242?v=4",
      "profile": "https://medium.com/@geeknees",
      "contributions": [
        "code",
        "content"
      ]
    },
    {
      "login": "rishit-khandelwal",
      "name": "Rishit Khandelwal",
      "avatar_url": "https://avatars.githubusercontent.com/u/65018379?v=4",
      "profile": "http://rishit-khandelwal.github.io",
      "contributions": [
        "code",
        "content"
      ]
    },
    {
      "login": "AnishDe12020",
      "name": "Anish De",
      "avatar_url": "https://avatars.githubusercontent.com/u/63192115?v=4",
      "profile": "https://github.com/AnishDe12020",
      "contributions": [
        "design",
        "code"
      ]
    },
    {
      "login": "mihaiandrei97",
      "name": "Mihai-Adrian Andrei",
      "avatar_url": "https://avatars.githubusercontent.com/u/61692246?v=4",
      "profile": "https://github.com/mihaiandrei97",
      "contributions": [
        "code",
        "content"
      ]
    },
    {
      "login": "gouravkhunger",
      "name": "Gourav Khunger",
      "avatar_url": "https://avatars.githubusercontent.com/u/46792249?v=4",
      "profile": "https://gourav-khunger.web.app",
      "contributions": [
        "code",
        "content"
      ]
    },
    {
      "login": "apoorvcodes",
      "name": "Apoorv",
      "avatar_url": "https://avatars.githubusercontent.com/u/75479355?v=4",
      "profile": "https://www.apoorvcodes.me",
      "contributions": [
        "code",
        "content"
      ]
    },
    {
      "login": "Vaibhav2002",
      "name": "Vaibhav Jaiswal",
      "avatar_url": "https://avatars.githubusercontent.com/u/64367926?v=4",
      "profile": "http://vaibhavjaiswal.vercel.app",
      "contributions": [
        "code",
        "content"
      ]
    },
    {
      "login": "projectashik",
      "name": "Ashik Chapagain",
      "avatar_url": "https://avatars.githubusercontent.com/u/47524279?v=4",
      "profile": "https://cb-ashik.me",
      "contributions": [
        "code",
        "content"
      ]
    },
    {
      "login": "avneesh0612",
      "name": "Avneesh Agarwal",
      "avatar_url": "https://avatars.githubusercontent.com/u/76690419?v=4",
      "profile": "https://www.avneesh.tech/",
      "contributions": [
        "design",
        "code"
      ]
    },
    {
      "login": "Mikkel-T",
      "name": "Mikkel Tønder",
      "avatar_url": "https://avatars.githubusercontent.com/u/71938724?v=4",
      "profile": "http://mikkel-t.com",
      "contributions": [
        "code",
        "design"
      ]
    },
    {
      "login": "emmalearnscode",
      "name": "Emma Dawson",
      "avatar_url": "https://avatars.githubusercontent.com/u/57045550?v=4",
      "profile": "https://emmadawson.dev",
      "contributions": [
        "design",
        "code"
      ]
    },
    {
      "login": "Kushagra-Jain99",
      "name": "Kushagra Jain",
      "avatar_url": "https://avatars.githubusercontent.com/u/76843766?v=4",
      "profile": "https://king-coder.hashnode.dev/",
      "contributions": [
        "content",
        "code"
      ]
    },
    {
      "login": "shubhraagarwal",
      "name": "Shubhra Agarwal",
      "avatar_url": "https://avatars.githubusercontent.com/u/67220475?v=4",
      "profile": "http://shubhraagarwal.netlify.app",
      "contributions": [
        "design"
      ]
    },
    {
      "login": "HussainGagan",
      "name": "Hussain Gagan",
      "avatar_url": "https://avatars.githubusercontent.com/u/69407430?v=4",
      "profile": "https://github.com/HussainGagan",
      "contributions": [
        "content",
        "code"
      ]
    },
    {
      "login": "hussamkhatib",
      "name": "mohammed hussam",
      "avatar_url": "https://avatars.githubusercontent.com/u/52914487?v=4",
      "profile": "https://github.com/hussamkhatib",
      "contributions": [
        "code"
      ]
    },
    {
      "login": "Tejash429",
      "name": "Tejash Patel",
      "avatar_url": "https://avatars.githubusercontent.com/u/110290355?v=4",
      "profile": "https://github.com/Tejash429",
      "contributions": [
        "code"
      ]
    },
    {
      "login": "hassancodess",
      "name": "Hassan Hanif",
      "avatar_url": "https://avatars.githubusercontent.com/u/102203080?v=4",
      "profile": "https://hassancodess.netlify.app/",
      "contributions": [
        "code",
        "doc",
        "a11y"
      ]
    },
    {
      "login": "vinmaster",
      "name": "Vincent Ho",
      "avatar_url": "https://avatars.githubusercontent.com/u/926821?v=4",
      "profile": "https://github.com/vinmaster",
      "contributions": [
        "code"
      ]
    },
    {
      "login": "Adnanarodiya",
      "name": "Adnan Arodiya",
      "avatar_url": "https://avatars.githubusercontent.com/u/99405994?v=4",
      "profile": "https://github.com/Adnanarodiya",
      "contributions": [
        "design"
      ]
    },
    {
      "login": "davemenninger",
      "name": "Dave Menninger ⚡",
      "avatar_url": "https://avatars.githubusercontent.com/u/159995?v=4",
      "profile": "http://davemenninger.com/",
      "contributions": [
        "ideas"
      ]
    },
    {
      "login": "Rahul-Kumar-prog",
      "name": "Rahul kumar",
      "avatar_url": "https://avatars.githubusercontent.com/u/68837569?v=4",
      "profile": "https://github.com/Rahul-Kumar-prog",
      "contributions": [
        "code",
        "design"
      ]
    },
    {
      "login": "ur5us",
      "name": "Juri Hahn",
      "avatar_url": "https://avatars.githubusercontent.com/u/453776?v=4",
      "profile": "https://github.com/ur5us",
      "contributions": [
        "content",
        "code",
        "ideas",
        "design"
      ]
    },
    {
      "login": "marcopollivier",
      "name": "Marco Ollivier",
      "avatar_url": "https://avatars.githubusercontent.com/u/697445?v=4",
      "profile": "http://marcopollivier.dev",
      "contributions": [
        "ideas"
      ]
    },
    {
      "login": "Deveesh-Shetty",
      "name": "Deveesh Shetty",
      "avatar_url": "https://avatars.githubusercontent.com/u/89470104?v=4",
      "profile": "http://deveesh.vercel.app",
      "contributions": [
        "code",
        "design"
      ]
    },
    {
      "login": "malik-vishu",
      "name": "Vishwas Malik",
      "avatar_url": "https://avatars.githubusercontent.com/u/127117253?v=4",
      "profile": "https://github.com/malik-vishu",
      "contributions": [
        "design",
        "code"
      ]
    },
    {
      "login": "priyankarpal",
      "name": "Priyankar Pal",
      "avatar_url": "https://avatars.githubusercontent.com/u/88102392?v=4",
      "profile": "http://priyank.live",
      "contributions": [
        "code"
      ]
    },
    {
      "login": "LynxSumit",
      "name": "Sumit Upadhyay",
      "avatar_url": "https://avatars.githubusercontent.com/u/114245865?v=4",
      "profile": "https://lynxsumit.vercel.app",
      "contributions": [
        "design"
      ]
    },
    {
      "login": "p7uverma",
      "name": "Priyanshu Verma",
      "avatar_url": "https://avatars.githubusercontent.com/u/112266318?v=4",
      "profile": "https://p7u.tech",
      "contributions": [
        "design",
        "bug"
      ]
    },
    {
      "login": "snehafarkya",
      "name": "Sneha Farkya",
      "avatar_url": "https://avatars.githubusercontent.com/u/63949465?v=4",
      "profile": "https://snehafarkya.vercel.app",
      "contributions": [
        "design"
      ]
    },
    {
      "login": "sadiksaifi",
      "name": "Sadik Saifi",
      "avatar_url": "https://avatars.githubusercontent.com/u/86684667?v=4",
      "profile": "http://www.sadiksaifi.dev",
      "contributions": [
        "design",
        "code"
      ]
    },
    {
      "login": "donno2048",
      "name": "Elisha Hollander",
      "avatar_url": "https://avatars.githubusercontent.com/u/61805754?v=4",
      "profile": "https://donno2048.github.io/Portfolio/",
      "contributions": [
        "code"
      ]
    },
    {
      "login": "NishidhJain",
      "name": "Nishidh Jain",
      "avatar_url": "https://avatars.githubusercontent.com/u/61869195?v=4",
      "profile": "https://github.com/NishidhJain",
      "contributions": [
        "design",
        "code"
      ]
    },
    {
      "login": "beyzanur-seyhan",
      "name": "Beyzanur Seyhan",
      "avatar_url": "https://avatars.githubusercontent.com/u/80166639?v=4",
      "profile": "https://github.com/beyzanur-seyhan",
      "contributions": [
        "code"
      ]
    },
    {
      "login": "maitri-vv",
      "name": "maitri-vv",
      "avatar_url": "https://avatars.githubusercontent.com/u/87691594?v=4",
      "profile": "https://maitri-vv.github.io/Maitri-sPortfolio/",
      "contributions": [
        "code"
      ]
    },
    {
      "login": "nidble",
      "name": "Antonino Bertulla",
      "avatar_url": "https://avatars.githubusercontent.com/u/1447119?v=4",
      "profile": "https://dev.to/nidble/",
      "contributions": [
        "code",
        "design"
      ]
    },
    {
      "login": "Mohit030802",
      "name": "Mohit",
      "avatar_url": "https://avatars.githubusercontent.com/u/80634689?v=4",
      "profile": "https://bright-ganache-eb99ae.netlify.app/",
      "contributions": [
        "code",
        "ideas"
      ]
    },
    {
      "login": "tmsagarofficial",
      "name": "S A G A R",
      "avatar_url": "https://avatars.githubusercontent.com/u/110724849?v=4",
      "profile": "https://github.com/tmsagarofficial",
      "contributions": [
        "ideas",
        "code"
      ]
    },
    {
      "login": "prithvi2k2",
      "name": "Prithvi Reddy",
      "avatar_url": "https://avatars.githubusercontent.com/u/72189314?v=4",
      "profile": "https://prithvi2k2.github.io/",
      "contributions": [
        "code",
        "design"
      ]
    },
    {
      "login": "inderharrysingh",
      "name": "Inderjot Singh",
      "avatar_url": "https://avatars.githubusercontent.com/u/112561014?v=4",
      "profile": "https://github.com/inderharrysingh",
      "contributions": [
        "design",
        "code"
      ]
    },
    {
      "login": "Keith-Web3",
      "name": "Olorunnishola Olamilekan",
      "avatar_url": "https://avatars.githubusercontent.com/u/96974022?v=4",
      "profile": "https://github.com/Keith-Web3",
      "contributions": [
        "ideas",
        "code"
      ]
<<<<<<< HEAD
=======
    },
    {
      "login": "nabarvn",
      "name": "Nabarun",
      "avatar_url": "https://avatars.githubusercontent.com/u/64539836?v=4",
      "profile": "https://nabarun.xyz",
      "contributions": [
        "ideas",
        "design",
        "code"
      ]
>>>>>>> 9d67f54d
    }
  ],
  "contributorsPerLine": 7,
  "projectName": "hacktoberfest-projects",
  "projectOwner": "max-programming",
  "repoType": "github",
  "repoHost": "https://github.com",
  "skipCi": true,
  "commitConvention": "angular",
  "commitType": "docs"
}<|MERGE_RESOLUTION|>--- conflicted
+++ resolved
@@ -412,8 +412,6 @@
         "ideas",
         "code"
       ]
-<<<<<<< HEAD
-=======
     },
     {
       "login": "nabarvn",
@@ -425,7 +423,6 @@
         "design",
         "code"
       ]
->>>>>>> 9d67f54d
     }
   ],
   "contributorsPerLine": 7,

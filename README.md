--- conflicted
+++ resolved
@@ -1,12 +1,9 @@
 # Hacktoberfest Projects 🎉
 
-<<<<<<< HEAD
-A Web app which lets you find eligible repositories for Hacktoberfest!
-=======
-A Web app that lets you find eligible repositories for Hacktoberfest 2022!
+
+A Web app that lets you find eligible repositories for Hacktoberfest!
 
 Use it here - https://finder.usmans.me
->>>>>>> 1ba7dc62
 
 <!-- ALL-CONTRIBUTORS-BADGE:START - Do not remove or modify this section -->
 [![All Contributors](https://img.shields.io/badge/all_contributors-36-orange.svg?style=flat-square)](#contributors-)

import { GetServerSideProps } from 'next';
import Head from 'next/head';

import Card from 'components/Card';
import Header from 'components/Header';
import Pagination from 'components/Pagination';

import capFirstLetter from 'utils/capFirstLetter';

interface Props {
  page: number;
  languageName: string;
  repos: any;
}

export const getServerSideProps: GetServerSideProps = async ctx => {
  const languageName = ctx.params?.language;
  const page = ctx.query.p || '1';
  const apiUrl = `https://api.github.com/search/repositories?q=topic%3Ahacktoberfest+language%3A${languageName}&page=${page}&per_page=21`;
  const res = await fetch(apiUrl, {
    headers: { Accept: 'application/vnd.github.mercy-preview+json' }
  });

  if (!res.ok) {
    return {
      notFound: true
    };
  }

  // Get the JSON response and parse it
  const repos = await res.json();

  return {
    props: {
      page: +page,
      repos,
      languageName
    }
  };
};

const Language = ({ page, repos, languageName }: Props) => {
  return (
    <>
      <Head>
        <title>{capFirstLetter(languageName)} Repositories</title>
        <link rel="icon" href="/favicon.ico" />
      </Head>

      <Header />

      <div className="container mx-auto">
        <div className="min-h-screen pt-5">
          <div className="text-center">
            <div className="w-5/6 max-w-md mx-auto">
              <h1 className="mb-5 text-5xl font-bold">
                {repos.total_count} repositories for{' '}
<<<<<<< HEAD
                <span className="font-mono underline text-primary">
                  {languageName.toUpperCase()}
=======
                <span className="font-mono underline text-accent">
                  {capFirstLetter(languageName)}
>>>>>>> 24a3b83d
                </span>
              </h1>
            </div>
          </div>

          <div className="grid grid-cols-1 gap-4 md:grid-cols-2 lg:grid-cols-3">
            {repos.items.map((repo: any) => (
              <Card key={repo.id} repo={repo} />
            ))}
          </div>
        </div>
        <Pagination languageName={languageName} page={page} />
      </div>
    </>
  );
};

export default Language;<|MERGE_RESOLUTION|>--- conflicted
+++ resolved
@@ -55,13 +55,8 @@
             <div className="w-5/6 max-w-md mx-auto">
               <h1 className="mb-5 text-5xl font-bold">
                 {repos.total_count} repositories for{' '}
-<<<<<<< HEAD
-                <span className="font-mono underline text-primary">
-                  {languageName.toUpperCase()}
-=======
                 <span className="font-mono underline text-accent">
                   {capFirstLetter(languageName)}
->>>>>>> 24a3b83d
                 </span>
               </h1>
             </div>

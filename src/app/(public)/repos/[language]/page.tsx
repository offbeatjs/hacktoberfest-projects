import { env } from '@/env.mjs';
import { getXataClient } from '@/xata';
import { notFound } from 'next/navigation';
import { capitalize } from '@/lib/utils';
import { Header } from '@/app/(public)/_components/header';
import { ScrollToTop } from './_components/scroll-to-top';
import { RepoCard } from './_components/repo-card';
import { Sorter } from './_components/sorter';
import { StarsFilter } from './_components/stars-filter';
import { Pagination } from './_components/pagination';
import type { RepoData, RepoItem, RepoResponse, SearchParams } from '@/types';
import type { Metadata } from 'next';
import { auth } from '@/auth';

interface ReposPageProps {
  params: Promise<{ language: string }>;
  searchParams: Promise<SearchParams>;
}

export default async function ReposPage({
  params,
  searchParams
}: ReposPageProps) {
  const { language } = await params;
  const sp = await searchParams;

  const key = JSON.stringify(sp);
  const { repos, page } = await getRepos(language, sp);

  return (
    <>
      <Header />
      <ScrollToTop />
      <div className="container mx-auto mt-32">
        <div className="min-h-screen pt-5">
          <div className="text-center">
            <div className="w-5/6 max-w-md mx-auto">
              <h1 className="mb-5 text-5xl font-medium uppercase text-hacktoberfest-light-blue">
                {repos.total_count} repositories for{' '}
<<<<<<< HEAD
                <span className="font-mono font-bold text-hacktoberfest-light">
                  {searchParams.q
                    ? searchParams.q +
                      ' in ' +
                      capitalize(decodeURIComponent(language))
=======
                <span className="font-mono font-bold text-hacktoberfest-pink">
                  {sp.q
                    ? sp.q + ' in ' + capitalize(decodeURIComponent(language))
>>>>>>> cc2cbbed
                    : capitalize(decodeURIComponent(language))}
                </span>
              </h1>
            </div>
          </div>
          <Sorter />
          <StarsFilter />
          <div className="grid grid-cols-1 gap-8 p-4 md:grid-cols-2 lg:grid-cols-3">
            {repos.items.map(repo => (
              <RepoCard key={repo.id} repo={repo} />
            ))}
          </div>
        </div>
        <Pagination
          page={page}
          totalCount={repos.total_count}
          searchParams={sp}
        />
      </div>
    </>
  );
}

export async function generateMetadata({
  params
}: ReposPageProps): Promise<Metadata> {
  const { language } = await params;
  return {
    title: `${capitalize(decodeURIComponent(language))} Repositories`
  };
}

async function getRepos(
  language: string,
  searchParams: SearchParams
): Promise<RepoResponse> {
  const client = getXataClient();
  const session = await auth();
  const {
    p: page = '1',
    s: sort = '',
    o: order = 'desc',
    q: searchQuery = '',
    startStars = '1',
    endStars = ''
  } = searchParams;

  const starsQuery =
    startStars && endStars
      ? `stars:${startStars}..${endStars}`
      : startStars && !endStars
        ? `stars:>${startStars}`
        : !startStars && endStars
          ? `stars:<${endStars}`
          : '';

  const apiUrl = new URL('https://api.github.com/search/repositories');
  apiUrl.searchParams.set('page', page.toString());
  apiUrl.searchParams.set('per_page', '21');
  apiUrl.searchParams.set('sort', sort.toString());
  apiUrl.searchParams.set('order', order.toString());
  apiUrl.searchParams.set(
    'q',
    `topic:hacktoberfest language:${language} ${searchQuery} ${starsQuery}`
  );

  const headers: HeadersInit = {
    Accept: 'application/vnd.github.mercy-preview+json'
  };
  const userId = session?.user?.id;

  if (userId) {
    const account = await client.db.nextauth_accounts
      .select(['access_token'])
      .filter({ 'user.id': userId })
      .getFirst();

    if (account && account.access_token) {
      headers.Authorization = `Bearer ${account.access_token}`;
    } else if (env.AUTH_GITHUB_TOKEN) {
      headers.Authorization = `Bearer ${env.AUTH_GITHUB_TOKEN}`;
    }
  } else if (env.AUTH_GITHUB_TOKEN) {
    headers.Authorization = `Bearer ${env.AUTH_GITHUB_TOKEN}`;
  }

  const res = await fetch(apiUrl, { headers });
  if (!res.ok) notFound();

  const repos = (await res.json()) as RepoData;
  const reports = await getReportedRepos();

  repos.items = repos.items.filter((repo: RepoItem) => {
    return !repo.archived && !reports.find(report => report.repoId === repo.id);
  });

  if (!Array.isArray(repos.items) || repos.items?.length < 1) notFound();

  return {
    page: +page.toString(),
    languageName: language,
    repos
  };
}

async function getReportedRepos() {
  const client = getXataClient();
  const reports = await client.db.reports
    .select(['repoId'])
    .filter({ valid: false })
    .getMany();

  return reports;
}<|MERGE_RESOLUTION|>--- conflicted
+++ resolved
@@ -37,17 +37,9 @@
             <div className="w-5/6 max-w-md mx-auto">
               <h1 className="mb-5 text-5xl font-medium uppercase text-hacktoberfest-light-blue">
                 {repos.total_count} repositories for{' '}
-<<<<<<< HEAD
-                <span className="font-mono font-bold text-hacktoberfest-light">
-                  {searchParams.q
-                    ? searchParams.q +
-                      ' in ' +
-                      capitalize(decodeURIComponent(language))
-=======
                 <span className="font-mono font-bold text-hacktoberfest-pink">
                   {sp.q
                     ? sp.q + ' in ' + capitalize(decodeURIComponent(language))
->>>>>>> cc2cbbed
                     : capitalize(decodeURIComponent(language))}
                 </span>
               </h1>
